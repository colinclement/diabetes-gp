--- conflicted
+++ resolved
@@ -88,12 +88,7 @@
 
         return 0.5*grd
 
-<<<<<<< HEAD
-    def update_kernel_p(self, p, var=None):
-        self.kernel.p[:] = p.copy()
-        var = var or self.var
-        self.fit(self.y_obs, self.x_obs, var)
-=======
+
     def log_gradmarg(self, pnoise, neg=True):
         lgmrg = self.logmarg(pnoise)
         glgmrg = self.grad_logmarg(pnoise)
@@ -105,5 +100,5 @@
     def update_kernel_p(self, p, noise):
         self.kernel.p = p
         self.fit(self.y_obs, self.x_obs, noise)
->>>>>>> 408ab333
 
+
